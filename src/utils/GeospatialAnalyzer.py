from typing import List, Dict, Tuple, Optional
import geopandas as gpd
from shapely.geometry import Polygon, Point, base
import rasterio
import numpy as np
# from sqlalchemy import create_engine # Uncomment if using PostGIS
import ee
import folium
from IPython.display import display # Keep for displaying maps in Colab
import warnings

# Ignore specific FutureWarnings from geopandas/shapely
warnings.filterwarnings("ignore", message="Iteration over dataset of unknown size")


# Authentication and Initialization (Keep these at the top)
# Uncomment if you are using Google Earth Engine (GEE)
# ee.Authenticate() # Keep if you use EE
# ee.Initialize(project='project-id') # Keep if you use EE

# Assuming pip install rasterio and pip install folium has been run

# A note on initialization. The GeospatialAnalyzer class assumes that input geometries to its methods are in the CRS EPSG:4326 (WGS84),
# as is default for leaflet and folium maps. If further iterations are needed, with different input geometries, this may need to be updated
# to handle different CRS inputs and reproject them as needed.
# Please ensure that test regions also follow this convention, or are reprojected accordingly before passing to the methods.
# For operations that require metric calculations (like area), the class will reproject geometries to a metric CRS (default is EPSG:32636, UTM zone 36N for Uganda).


class GeospatialAnalyzer:
    """
    A class to load, manage, and analyze geospatial data for a specific region.
    Contains primitive functions for natural language querying by an LLM.
    """
    def __init__(self,
                 buildings_path: str,
                 minigrids_path: str,
                 tile_stats_path: str,
                 plain_tiles_path: str,
                 candidate_minigrids_path: str,
                 existing_minigrids_path: str,
                 existing_grid_path: str,
                 grid_extension_path: str,
                 roads_path: str,
                 villages_path: str,
                 parishes_path: str,
                 subcounties_path: str,
                 database_uri: Optional[str] = None,
                 target_metric_crs: str = "EPSG:32636", # WGS 84 / UTM zone 36N for Uganda
                 target_geographic_crs: str = "EPSG:4326" # WGS84 for visualization
                ):
        """
        Initializes the GeospatialAnalyzer by loading data.

        Args:
            buildings_path: Path to the buildings GeoPackage or Shapefile.
            minigrids_path: Path to the mini-grids GeoJSON or Shapefile.
            tile_stats_path: Path to the tile statistics CSV or GeoJSON.
            plain_tiles_path: Path to the plain tiles GeoJSON or Shapefile.
            database_uri: Optional PostGIS connection URI.
            target_metric_crs: The EPSG code for the preferred metric CRS for calculations.
            target_geographic_crs: The EPSG code for the preferred geographic CRS for visualization.
        """
        self.target_metric_crs = target_metric_crs
        self.target_geographic_crs = target_geographic_crs

        self._buildings_gdf: gpd.GeoDataFrame = self._load_and_validate_gdf(buildings_path, ensure_crs=True)
        self._minigrids_gdf: gpd.GeoDataFrame = self._load_and_validate_gdf(minigrids_path, ensure_crs=True)
        self._tile_stats_gdf: gpd.GeoDataFrame = self._load_and_process_tile_stats(tile_stats_path)
        self._plain_tiles_gdf: gpd.GeoDataFrame = self._load_and_validate_gdf(plain_tiles_path, ensure_crs=True)
        self._candidate_minigrids_gdf: gpd.GeoDataFrame = self._load_and_validate_gdf(candidate_minigrids_path, ensure_crs=True)
        self._existing_minigrids_gdf: gpd.GeoDataFrame = self._load_and_validate_gdf(existing_minigrids_path, ensure_crs=True)
        self._existing_grid_gdf: gpd.GeoDataFrame = self._load_and_validate_gdf(existing_grid_path, ensure_crs=True)
        self._grid_extension_gdf: gpd.GeoDataFrame = self._load_and_validate_gdf(grid_extension_path, ensure_crs=True)
        self._roads_gdf: gpd.GeoDataFrame = self._load_and_validate_gdf(roads_path, ensure_crs=True)
        self._villages_gdf: gpd.GeoDataFrame = self._load_and_validate_gdf(villages_path, ensure_crs=True)
        self._parishes_gdf: gpd.GeoDataFrame = self._load_and_validate_gdf(parishes_path, ensure_crs=True)
        self._subcounties_gdf: gpd.GeoDataFrame = self._load_and_validate_gdf(subcounties_path, ensure_crs=True)
        



        # Merge tile stats with plain tiles for easier spatial queries
        self._joined_tiles_gdf = self._merge_tile_data(self._tile_stats_gdf, self._plain_tiles_gdf)


        # PostGIS setup (uncomment if needed)
        # self._db_engine = create_engine(database_uri) if database_uri else None

        print("Geospatial data loading and initial processing complete.")
        print(f"Buildings CRS: {self._buildings_gdf.crs}")
        print(f"Minigrids CRS: {self._minigrids_gdf.crs}")
        print(f"Plain Tiles CRS: {self._plain_tiles_gdf.crs}") # Assuming all are same after merge
        if not self._joined_tiles_gdf.empty:
            print(f"Joined Tiles CRS: {self._joined_tiles_gdf.crs}")

    def _load_and_validate_gdf(self, path: str, ensure_crs: bool = False) -> gpd.GeoDataFrame:
        """Loads a GeoDataFrame and performs basic validation, optionally setting CRS."""
        try:
            gdf = gpd.read_file(path)
            if gdf.empty:
                print(f"Warning: Loaded GeoDataFrame from {path} is empty.")
            if gdf.crs is None:
                 print(f"Warning: GeoDataFrame from {path} has no CRS.")
                 if ensure_crs:
                     print(f"Assuming and setting CRS to WGS84 ({self.target_geographic_crs}).")
                     gdf = gdf.set_crs(self.target_geographic_crs, allow_override=True) # Default to WGS84
            elif ensure_crs and gdf.crs.to_epsg() != int(self.target_geographic_crs.split(':')[-1]):
                 # Optional: Reproject to a common geographic CRS upon loading
                 print(f"Reprojecting {path} from {gdf.crs} to {self.target_geographic_crs}.")
                 gdf = gdf.to_crs(self.target_geographic_crs)


            # Reproject to the target metric CRS for calculation layers if needed
            # You might want to do this lazily in the primitives or explicitly here for certain layers
            # For now, we'll handle CRS within the primitives where calculations happen.

            return gdf
        except Exception as e:
            print(f"Error loading GeoDataFrame from {path}: {e}")
            return gpd.GeoDataFrame() # Return empty GeoDataFrame on error

    def _load_and_process_tile_stats(self, path: str) -> gpd.GeoDataFrame:
        """Loads and processes the tile statistics data."""
        try:
            pathstring = str(path)
            if pathstring.lower().endswith('.csv'):
                 df = gpd.pd.read_csv(path)
            elif pathstring.lower().endswith('.geojson') or pathstring.lower().endswith('.gpkg'):
                 df = gpd.read_file(path)
            else:
                 raise ValueError(f"Unsupported file format for tile stats: {path}")

            # Ensure 'system:index' or 'id' exists and process columns
            if 'system:index' in df.columns:
                df = df.rename(columns={'system:index': 'id'})
            elif 'id' not in df.columns:
                 # Try to use index as id if no id column
                 print("Warning: Tile stats file has no 'id' or 'system:index' column. Using DataFrame index as 'id'.")
                 df['id'] = df.index.astype(int) # Ensure 'id' is integer

            # Replace empty strings with NaN before filling NaNs with 0
            df = df.replace('', np.nan)

            # Define columns that should be integers vs floats
            int_cols = ['cf_days', 'id'] # Assuming 'id' should be int for merging
            float_cols_to_process = [col for col in df.columns if col not in int_cols + ['geometry']] # Exclude geometry

            for col in int_cols:
                if col in df.columns:
                    try:
                        # Ensure the column is converted to numeric, coercing errors, filling NaNs, and then casting to int.
                        df.loc[:, col] = gpd.pd.to_numeric(df[col], errors='coerce').fillna(0).astype(int)
                    except Exception as e:
                        print(f"Warning: Could not convert column '{col}' to int in _load_and_process_tile_stats. Error: {e}")

            for col in float_cols_to_process:
                 if col in df.columns:
                    # Use .loc to avoid SettingWithCopyWarning
                    df.loc[:, col] = df[col].fillna(0).astype(float)


            if 'geometry' not in df.columns and pathstring.lower().endswith('.csv'):
                # If loaded from CSV, geometry will be added during the merge with _plain_tiles_gdf
                 print("Tile stats loaded from CSV. Geometry will be added from plain tiles during merge.")
                 # Create a GeoDataFrame without geometry initially if it was a CSV
                 return gpd.GeoDataFrame(df, geometry=None)

            elif 'geometry' in df.columns and isinstance(df, gpd.GeoDataFrame):
                 print("Tile stats loaded from GeoJSON/GeoPackage. Geometry already present.")
                 # Ensure CRS is set for the tile stats GeoDataFrame if it has geometry
                 if df.crs is None:
                     print(f"Warning: Tile stats GeoDataFrame has no CRS. Assuming and setting to WGS84 ({self.target_geographic_crs}).")
                     df = df.set_crs(self.target_geographic_crs, allow_override=True)
                 return df

            else:
                 raise TypeError("Tile stats data could not be processed into a valid GeoDataFrame with or without geometry.")


        except Exception as e:
            print(f"Error loading or processing tile stats from {path}: {e}")
            # Return an empty GeoDataFrame with expected columns to prevent errors later
            return gpd.GeoDataFrame(columns=['id', 'cf_days', 'ndvi_mean', 'geometry'], geometry='geometry')


    def _merge_tile_data(self, tile_stats_gdf: gpd.GeoDataFrame, plain_tiles_gdf: gpd.GeoDataFrame) -> gpd.GeoDataFrame:
        """Merges tile statistics with plain tile geometries."""
        if tile_stats_gdf.empty or plain_tiles_gdf.empty:
            print("Warning: Cannot merge tile data because one or both GeoDataFrames are empty.")
            return gpd.GeoDataFrame(columns=['id', 'cf_days', 'ndvi_mean', 'geometry'], geometry='geometry')

        if 'id' not in tile_stats_gdf.columns:
             print("Error: Tile stats GeoDataFrame is missing the 'id' column for merging.")
             return gpd.GeoDataFrame(columns=['id', 'cf_days', 'ndvi_mean', 'geometry'], geometry='geometry')
        if 'id' not in plain_tiles_gdf.columns:
             # Create an 'id' column in plain_tiles_gdf from its index if missing
             print("Warning: Plain tiles GeoDataFrame is missing the 'id' column. Creating from index.")
             plain_tiles_gdf['id'] = plain_tiles_gdf.index.astype(int)


        print("Merging tile stats and plain tiles on 'id'...")
        # Merge the dataframes on the 'id' column
        merged_gdf = tile_stats_gdf.merge(plain_tiles_gdf[['id', 'geometry']], on='id', how='left')

        # Ensure the result is a GeoDataFrame and has a geometry column
        if not isinstance(merged_gdf, gpd.GeoDataFrame):
             merged_gdf = gpd.GeoDataFrame(merged_gdf, geometry='geometry')

        if 'geometry' not in merged_gdf.columns or merged_gdf['geometry'].isnull().all():
             print("Error: Merge resulted in a GeoDataFrame without valid geometry.")
             return gpd.GeoDataFrame(columns=['id', 'cf_days', 'ndvi_mean', 'geometry'], geometry='geometry')

        # Ensure merged GeoDataFrame has a CRS, ideally the same as the plain tiles
        if merged_gdf.crs is None and plain_tiles_gdf.crs is not None:
             print(f"Setting merged tiles CRS to match plain tiles CRS: {plain_tiles_gdf.crs}")
             merged_gdf = merged_gdf.set_crs(plain_tiles_gdf.crs)
        elif merged_gdf.crs is None:
             print(f"Warning: Merged tiles GeoDataFrame has no CRS. Setting to WGS84 ({self.target_geographic_crs}).")
             merged_gdf = merged_gdf.set_crs(self.target_geographic_crs, allow_override=True)

        print("Merge complete.")
        return merged_gdf


    # Helper to ensure a geometry has a CRS for calculations
    def _prepare_geometry_for_crs(self, geometry: base.BaseGeometry, target_crs: str) -> Tuple[gpd.GeoSeries, bool]:
        """
        Ensures a Shapely geometry is in the target CRS for calculations.
        Returns the reprojected geometry and a boolean indicating if reprojection occurred.
        """
        geom_series = gpd.GeoSeries([geometry], crs=self.target_geographic_crs)
        reprojected = False

        if self.target_geographic_crs != target_crs:
            geom_series = geom_series.to_crs(target_crs)
            reprojected = True

        return geom_series, reprojected


    # Helper to ensure a GeoDataFrame has a CRS for calculations
    def _check_and_reproject_gdf(self, gdf: gpd.GeoDataFrame, target_crs: str) -> gpd.GeoDataFrame:
         """
         Ensures a GeoDataFrame is in the target CRS for calculations.
         Returns the reprojected GeoDataFrame.
         """
         if gdf.crs is None:
              print(f"Warning: GeoDataFrame for calculation has no CRS. Assuming {self.target_geographic_crs}.")
              # Assume a CRS if none exists, then proceed. This is a fallback.
              gdf = gdf.set_crs(self.target_geographic_crs, allow_override=True)

         if gdf.crs.to_epsg() != int(target_crs.split(':')[-1]):
              print(f"Reprojecting GeoDataFrame from {gdf.crs} to {target_crs} for calculation.")
              gdf = gdf.to_crs(target_crs)
         return gdf
    # -----------------------------------------------------------------------------
    # 0) Tester primitives
    # -----------------------------------------------------------------------------


    def get_tile_ids_within_region(self, region: Polygon) -> List[int]:
        """
        Returns the IDs of tiles whose geometry intersects the given region.

        Args:
            region: The Shapely Polygon defining the area of interest.

        Returns:
            A list of tile IDs that intersect with the region.
        """
        if self._joined_tiles_gdf.empty or 'id' not in self._joined_tiles_gdf.columns:
            print("Error: Joined tiles data is empty or missing 'id' column for get_tile_ids_within.")
            return []

        gdf = self._joined_tiles_gdf.copy()  # Work on a copy to avoid modifying original data

        # Ensure consistent CRS for tile intersection with the region
        region_for_intersect, _ = self._prepare_geometry_for_crs(region, gdf.crs)

        try:
            intersecting_tiles = gdf.loc[gdf.intersects(region_for_intersect)]
            return intersecting_tiles['id'].tolist()
        except Exception as e:
            print(f"Error finding tile IDs within region: {e}")
            return []
    def get_gdf_info_within_region(self,
        region: Polygon,
        layer_name: str, # Use layer name instead of gdf directly
        filter_expr: Optional[str] = None
    ) -> gpd.GeoDataFrame:
        """
        Returns a GeoDataFrame of features whose geometry intersects the given region.
        Optionally applies a pandas-style filter expression first.

        Args:
            region: The Shapely Polygon defining the area of interest.
            layer_name: The name of the layer to query ('buildings', 'minigrids', 'tiles').
            filter_expr: Optional pandas-style query string (e.g., "type=='residential'").

        Returns:
            A GeoDataFrame containing the intersecting features and their attributes.
        """
        layer_map = {
            'buildings': self._buildings_gdf,
            'minigrids': self._minigrids_gdf,
            'tiles': self._joined_tiles_gdf, # Use the joined gdf for tile queries
            'roads': self._roads_gdf,
            'villages': self._villages_gdf,
            'parishes': self._parishes_gdf,
            'subcounties': self._subcounties_gdf,
            'existing_grid': self._existing_grid_gdf,
            'grid_extension': self._grid_extension_gdf,
            'candidate_minigrids': self._candidate_minigrids_gdf,
            'existing_minigrids': self._existing_minigrids_gdf
            
        }
        if layer_name not in layer_map:
            print(f"Error: Unknown layer name '{layer_name}'. Available layers: {list(layer_map.keys())}")
            return gpd.GeoDataFrame(columns=['geometry'], geometry='geometry')

        gdf = layer_map[layer_name].copy()
        # Ensure consistent CRS for intersection
        region_for_intersect, _ = self._prepare_geometry_for_crs(region, gdf.crs)
        region_geom = region_for_intersect.geometry.iloc[0]
        try:
            if filter_expr:
                gdf = gdf.query(filter_expr)
            intersecting_features = gdf.loc[gdf.intersects(region_geom)]
            return intersecting_features
        except Exception as e:
            print(f"Error finding features within region: {e}")
            return gpd.GeoDataFrame(columns=['geometry'], geometry='geometry')
        
        
    def get_tiles_info_within_region(self, region: Polygon) -> gpd.GeoDataFrame:
        """
        Returns a GeoDataFrame of tiles whose geometry intersects the given region.

        Args:
            region: The Shapely Polygon defining the area of interest.

        Returns:
            A GeoDataFrame containing the intersecting tiles and their attributes.
        """
        return self.get_gdf_info_within_region(region, 'tiles')
        
    def get_minigrids_info_within_region(self, region: Polygon) -> gpd.GeoDataFrame:
        """
        Returns a GeoDataFrame of mini-grids whose geometry intersects the given region.

        Args:
            region: The Shapely Polygon defining the area of interest.

        Returns:
            A GeoDataFrame containing the intersecting mini-grids and their attributes.
        """
        return self.get_gdf_info_within_region(region, 'minigrids')

    def get_roads_info_within_region(self, region: Polygon) -> gpd.GeoDataFrame:
        return self.get_gdf_info_within_region(region, 'roads')

    def get_villages_info_within_region(self, region: Polygon) -> gpd.GeoDataFrame:
        return self.get_gdf_info_within_region(region, 'villages')

    def get_parishes_info_within_region(self, region: Polygon) -> gpd.GeoDataFrame:
        return self.get_gdf_info_within_region(region, 'parishes')

    def get_subcounties_info_within_region(self, region: Polygon) -> gpd.GeoDataFrame:
        return self.get_gdf_info_within_region(region, 'subcounties')

    def get_existing_grid_info_within_region(self, region: Polygon) -> gpd.GeoDataFrame:
        return self.get_gdf_info_within_region(region, 'existing_grid')

    def get_grid_extension_info_within_region(self, region: Polygon) -> gpd.GeoDataFrame:
        return self.get_gdf_info_within_region(region, 'grid_extension')

    def get_candidate_minigrids_info_within_region(self, region: Polygon) -> gpd.GeoDataFrame:
        return self.get_gdf_info_within_region(region, 'candidate_minigrids')

    def get_existing_minigrids_info_within_region(self, region: Polygon) -> gpd.GeoDataFrame:
        return self.get_gdf_info_within_region(region, 'existing_minigrids')

    # -----------------------------------------------------------------------------
    # 1) Generic vector‐counting primitive
    # -----------------------------------------------------------------------------
    def count_features_within_region(self,
        region: Polygon,
        layer_name: str, # Use layer name instead of gdf directly
        filter_expr: Optional[str] = None
    ) -> int:
        """
        Counts features in a specified layer whose geometry intersects the region.
        Optionally applies a pandas-style filter expression first.

        Args:
            region: The Shapely Polygon defining the area of interest.
            layer_name: The name of the layer to count features from ('buildings', 'minigrids', 'tiles').
            filter_expr: Optional pandas-style query string (e.g., "type=='residential'").

        Returns:
            The number of intersecting features.
        """
        layer_map = {
            'buildings': self._buildings_gdf,
            'minigrids': self._minigrids_gdf,
            'tiles': self._joined_tiles_gdf, # Use the joined gdf for tile queries
            'roads': self._roads_gdf,
            'villages': self._villages_gdf,
            'parishes': self._parishes_gdf,
            'subcounties': self._subcounties_gdf,
            'existing_grid': self._existing_grid_gdf,
            'grid_extension': self._grid_extension_gdf,
            'candidate_minigrids': self._candidate_minigrids_gdf,
            'existing_minigrids': self._existing_minigrids_gdf
        }
        if layer_name not in layer_map:
            print(f"Error: Unknown layer name '{layer_name}'. Available layers: {list(layer_map.keys())}")
            return 0

        gdf = layer_map[layer_name].copy() # Work on a copy to avoid modifying original data

        if gdf.empty:
             print(f"Warning: Layer '{layer_name}' is empty. Count is 0.")
             return 0

        if filter_expr:
            try:
                gdf = gdf.query(filter_expr)
            except Exception as e:
                print(f"Error applying filter expression '{filter_expr}' to layer '{layer_name}': {e}")
                return 0 # Return 0 if filter fails

        if gdf.empty:
             print(f"Warning: Layer '{layer_name}' is empty after filtering. Count is 0.")
             return 0

        # Ensure consistent CRS for intersection
        region_for_intersect, _ = self._prepare_geometry_for_crs(region, gdf.crs)


        try:
            # Use .loc to avoid SettingWithCopyWarning
            clipped = gdf.loc[gdf.intersects(region_for_intersect.geometry.iloc[0])]
            return len(clipped)
        except Exception as e:
            print(f"Error during intersection for layer '{layer_name}': {e}")
            return 0

    # -----------------------------------------------------------------------------
    # 2) Layer‐specific counts
    # -----------------------------------------------------------------------------
    def count_buildings_within_region(self, region: Polygon) -> int:
        """
        Counts all building footprints within the region.

        Args:
            region: The Shapely Polygon defining the area of interest.

        Returns:
            The number of buildings within the region.
        """
        return self.count_features_within_region(region, 'buildings')
    def count_minigrids_within_region(self, region: Polygon) -> int:
        """
        Counts all mini-grids within the region.

        Args:
            region: The Shapely Polygon defining the area of interest.

        Returns:
            The number of mini-grids within the region.
        """
        return self.count_features_within_region(region, 'minigrids')
        
    def count_roads_within_region(self, region: Polygon) -> int:
        return self.count_features_within_region(region, 'roads')

    def count_villages_within_region(self, region: Polygon) -> int:
        """
        Counts all villages within the region.

        Args:
            region: The Shapely Polygon defining the area of interest.

        Returns:
            The number of villages within the region.
        """
        return self.count_features_within_region(region, 'villages')

    def count_parishes_within_region(self, region: Polygon) -> int:
        """
        Counts all parishes within the region.

        Args:
            region: The Shapely Polygon defining the area of interest.

        Returns:
            The number of parishes within the region.
        """
        return self.count_features_within_region(region, 'parishes')

    def count_subcounties_within_region(self, region: Polygon) -> int:
        """
        Counts all subcounties within the region.

        Args:
            region: The Shapely Polygon defining the area of interest.

        Returns:
            The number of subcounties within the region.
        """
        return self.count_features_within_region(region, 'subcounties')

    def count_existing_grid_within_region(self, region: Polygon) -> int:
        """
        Counts all existing grid features within the region.

        Args:
            region: The Shapely Polygon defining the area of interest.

        Returns:
            The number of existing grid features within the region.
        """
        return self.count_features_within_region(region, 'existing_grid')

    def count_grid_extension_within_region(self, region: Polygon) -> int:
        """
        Counts all grid extension features within the region.

        Args:
            region: The Shapely Polygon defining the area of interest.

        Returns:
            The number of grid extension features within the region.
        """
        return self.count_features_within_region(region, 'grid_extension')

    def count_candidate_minigrids_within_region(self, region: Polygon) -> int:
        """
        Counts all candidate mini-grids within the region.

        Args:
            region: The Shapely Polygon defining the area of interest.

        Returns:
            The number of candidate mini-grids within the region.
        """
        return self.count_features_within_region(region, 'candidate_minigrids')

    def count_existing_minigrids_within_region(self, region: Polygon) -> int:
        """
        Counts all existing mini-grids within the region.

        Args:
            region: The Shapely Polygon defining the area of interest.

        Returns:
            The number of existing mini-grids within the region.
        """
        return self.count_features_within_region(region, 'existing_minigrids')


    # -----------------------------------------------------------------------------
    def count_high_ndvi_buildings(self,
        region: Polygon,
        ndvi_threshold: float = 0.4
    ) -> int:
        """
        Counts buildings whose intersected tile-based NDVI_mean > threshold.

        Args:
            region: The Shapely Polygon defining the area of interest.
            ndvi_threshold: The minimum average NDVI for a tile to be considered 'high'.

        Returns:
            The number of buildings within high-NDVI tile areas within the region.
        """
        # Use the joined tiles gdf which includes both geometry and ndvi_mean
        if self._joined_tiles_gdf.empty or 'ndvi_mean' not in self._joined_tiles_gdf.columns:
             print("Error: Joined tiles data is empty or missing 'ndvi_mean' for count_high_ndvi_buildings.")
             return 0

        # Ensure consistent CRS for tile intersection with the region
        tiles_for_intersect = self._check_and_reproject_gdf(self._joined_tiles_gdf.copy(), region.crs)
        region_for_tiles_intersect = region # Assuming region's CRS is the target

        tiles_in_region = tiles_for_intersect.loc[tiles_for_intersect.intersects(region_for_tiles_intersect)].copy()

        if tiles_in_region.empty:
             return 0

        # Keep only high-NDVI tiles
        high_ndvi_tiles = tiles_in_region.loc[tiles_in_region["ndvi_mean"] > ndvi_threshold].copy()

        if high_ndvi_tiles.empty:
             return 0

        # Buffer those tiles into a unioned polygon
        # Ensure metric CRS for accurate buffering and union
        high_ndvi_tiles_metric = self._check_and_reproject_gdf(high_ndvi_tiles, self.target_metric_crs)


        try:
             highveg_area_metric = high_ndvi_tiles_metric.unary_union
        except Exception as e:
             print(f"Error performing unary_union on high NDVI tiles for count_high_ndvi_buildings: {e}")
             return 0

        # Intersect buildings with that highveg_area ∩ region
        # Ensure buildings_gdf is in the same CRS as the highveg_area_metric for intersection
        buildings_to_intersect = self._check_and_reproject_gdf(self._buildings_gdf.copy(), highveg_area_metric.crs)

        # Ensure the region is also in the metric CRS for the final intersection
        region_metric, _ = self._prepare_geometry_for_crs(region, self.target_metric_crs)


        try:
            # Intersect buildings with the high vegetation area and the region
            # Note: This can be computationally intensive for large datasets
            intersected_buildings = buildings_to_intersect.loc[
                 buildings_to_intersect.intersects(highveg_area_metric) &
                 buildings_to_intersect.intersects(region_metric)
            ]
            return len(intersected_buildings)
        except Exception as e:
             print(f"Error during building intersection with high vegetation area and region in count_high_ndvi_buildings: {e}")
             return 0





    # -----------------------------------------------------------------------------
    # 3) NDVI & other tile‐based stats
    # -----------------------------------------------------------------------------
    def weighted_tile_stats_all(self, region: Polygon) -> Dict[str, float]:
        """
        Calculates area-weighted averages for all numeric columns in the joined tiles GeoDataFrame
        for the given region.

        Args:
            region: The Shapely Polygon defining the area of interest.

        Returns:
            A dictionary mapping each numeric column name to its area-weighted average,
            or NaN if no tiles intersect or total area is zero.
        """
        if self._joined_tiles_gdf.empty:
            print("Error: Joined tiles data is empty.")
            return {}

        gdf = self._joined_tiles_gdf.copy()
        tiles_m = self._check_and_reproject_gdf(gdf, self.target_metric_crs)
        region_m, _ = self._prepare_geometry_for_crs(region, self.target_metric_crs)
        region_m_geom = region_m.geometry.iloc[0]

        tiles = tiles_m.loc[tiles_m.intersects(region_m_geom)]

        if tiles.empty:
            return {}

        try:
            tiles = tiles.copy()
            tiles["intersect_area"] = tiles.geometry.intersection(region_m_geom).area
            total_area = tiles["intersect_area"].sum()
            if total_area == 0:
                return {}

            # Select numeric columns (excluding geometry and intersect_area)
            numeric_cols = tiles.select_dtypes(include=[np.number]).columns
            numeric_cols = [col for col in numeric_cols if col not in ["intersect_area"]]

            weighted_stats = {}
            for col in numeric_cols:
                weighted_sum = (tiles[col] * tiles["intersect_area"]).sum()
                weighted_stats[col] = weighted_sum / total_area if total_area > 0 else float("nan")
            return weighted_stats
        except Exception as e:
            print(f"Error calculating area-weighted averages for all stats: {e}")
            return {}
    def weighted_tile_stat(self, region: Polygon, stat: str) -> float:
        """
        Calculates the area-weighted average statistic for a region using tile statistics.

        Args:
            region: The Shapely Polygon defining the area of interest.

        Returns:
            The area-weighted average statistic, or NaN if no tiles intersect or total area is zero.
        """
        # Use the joined tiles gdf
        if self._joined_tiles_gdf.empty or stat not in self._joined_tiles_gdf.columns:
             print("Error: Joined tiles data is empty or missing {stat}.")
             return float("nan")

        # Ensure consistent CRS for tile intersection with the region
        gdf = self._joined_tiles_gdf.copy() # Work on a copy to avoid modifying original data 

        tiles_m = self._check_and_reproject_gdf(gdf, self.target_metric_crs)
        region_m, _ = self._prepare_geometry_for_crs(region, self.target_metric_crs)
        region_m_geom = region_m.geometry.iloc[0]

        tiles = tiles_m.loc[tiles_m.intersects(region_m_geom)]

        if tiles.empty:
            return float("nan")
        
        try:
            # Ensure intersection is done in a projected CRS for area calculation
            tiles = tiles.copy()  # Avoid SettingWithCopyWarning
            tiles["intersect_area"] = tiles.geometry.intersection(region_m_geom).area
            weighted = (tiles[stat] * tiles["intersect_area"]).sum()
            total   = tiles["intersect_area"].sum()
            return weighted / total if total > 0 else float("nan")
        except Exception as e:
            print(f"Error calculating area-weighted average {stat}: {e}")
            return float("nan")

    def avg_ndvi(self, region: Polygon) -> float:
        """
        Calculates the area-weighted average NDVI for a region using tile statistics.

        Args:
            region: The Shapely Polygon defining the area of interest.

        Returns:
            The area-weighted average NDVI, or NaN if no tiles intersect or total area is zero.
        """
        return self.weighted_tile_stat(region, 'ndvi_mean')
    def ndvi_stats(self, region: Polygon) -> Dict[str, float]:
        """
        Calculates descriptive statistics (mean, median, std) for NDVI
        of the tiles overlapping the region.

        Args:
            region: The Shapely Polygon defining the area of interest.

        Returns:
            A dictionary containing NDVI statistics, or a dictionary with NaN values
            if no tiles overlap or required columns are missing.
        """
        # Use the joined tiles gdf and match CSV columns
        if self._joined_tiles_gdf.empty or not {'ndvi_mean', 'ndvi_med', 'ndvi_std'}.issubset(self._joined_tiles_gdf.columns):
            print("Error: Joined tiles data is empty or missing required NDVI columns for ndvi_stats.")
            return {
                "NDVI_mean": float("nan"),
                "NDVI_med": float("nan"),
                "NDVI_std": float("nan"),
            }

        # Ensure consistent CRS for tile intersection with the region
        mean = self.avg_ndvi(region)
        median = self.weighted_tile_stat(region, 'ndvi_med')
        std = self.weighted_tile_stat(region, 'ndvi_std')
        
        return {
            "NDVI_mean": (mean),
            "NDVI_med": (median),
            "NDVI_std": (std),
        }    
    def evi_med(self, region: Polygon) -> float:
        """
        Calculates the area-weighted median EVI for a region using tile statistics.

        Args:
            region: The Shapely Polygon defining the area of interest.

        Returns:
            The area-weighted median EVI, or NaN if no tiles intersect or total area is zero.
        """
        return self.weighted_tile_stat(region, 'evi_med')
    def cf_days(self, region: Polygon) -> float:
        """
        Calculates the mean total cloud-free days for a region using tile statistics.

        Args:
            region: The Shapely Polygon defining the area of interest.

        Returns:
            The mean total cloud-free days, or NaN if no tiles intersect or total area is zero.
        """
        return self.weighted_tile_stat(region, 'cf_days')
    def elev_mean(self, region: Polygon) -> float:
        """
        Calculates the area-weighted mean elevation for a region using tile statistics.

        Args:
            region: The Shapely Polygon defining the area of interest.

        Returns:
            The area-weighted mean elevation, or NaN if no tiles intersect or total area is zero.
        """
        return self.weighted_tile_stat(region, 'elev_mean')
    def slope_mean(self, region: Polygon) -> float:
        """
        Calculates the area-weighted mean slope for a region using tile statistics.

        Args:
            region: The Shapely Polygon defining the area of interest.

        Returns:
            The area-weighted mean slope, or NaN if no tiles intersect or total area is zero.
        """
        return self.weighted_tile_stat(region, 'slope_mean')
    def par_mean(self, region: Polygon) -> float:
        """
        Calculates the area-weighted mean PAR (Photosynthetically Active Radiation) for a region using tile statistics.

        Args:
            region: The Shapely Polygon defining the area of interest.

        Returns:
            The area-weighted mean PAR, or NaN if no tiles intersect or total area is zero.
        """
        return self.weighted_tile_stat(region, 'par_mean')

    # -----------------------------------------------------------------------------
    # 4) Get Layer Geoms and Nearest‐neighbor queries
    # -----------------------------------------------------------------------------
    def list_mini_grids(self) -> List[str]:
        """
        Returns the site names or IDs of all mini-grid locations.

        Returns:
            A list of mini-grid site IDs.
        """
        if self._minigrids_gdf.empty:
             print("Warning: No mini-grid data loaded.")
             return []
        if 'Location' not in self._minigrids_gdf.columns:
             print("Warning: 'Location' column not found in mini-grids data. Returning index.")
             return self._minigrids_gdf.index.astype(str).tolist()
        return self._minigrids_gdf["Location"].tolist()

    def get_layer_geometry(self, layer_name: str, region: base.BaseGeometry) -> Optional[Polygon]:
        """
        Returns the Shapely geometry for a feature of a given layer.


        Uses the layer_map to access the appropriate GeoDataFrame based on layer_name.
            layer_map = {
            'buildings': self._buildings_gdf,
            'minigrids': self._minigrids_gdf,
            'tiles': self._joined_tiles_gdf, # Use the joined gdf for tile queries
            'roads': self._roads_gdf,
            'villages': self._villages_gdf,
            'parishes': self._parishes_gdf,
            'subcounties': self._subcounties_gdf,
            'existing_grid': self._existing_grid_gdf,
            'grid_extension': self._grid_extension_gdf,
            'candidate_minigrids': self._candidate_minigrids_gdf,
            'existing_minigrids': self._existing_minigrids_gdf
        }

        Args:
            layer_name: The name of the layer.
            region: The Shapely Polygon or Point defining the area of interest.

        Returns:
<<<<<<< HEAD
            The Shapely Polygon geometry, or None if the site_id is not found.
        """
        if self._minigrids_gdf.empty or 'ID' not in self._minigrids_gdf.columns:
            print("Error: Mini-grid data is empty or missing 'ID' column for get_site_geometry.")
            return None
        # Convert site_id to match the column's dtype if necessary
        try:
            if self._minigrids_gdf['ID'].dtype in ['int64', 'int32', 'int']:
                site_id = int(site_id)
        except ValueError:
            print(f"Error: Could not convert site_id '{site_id}' to integer.")
            return None
        row = self._minigrids_gdf[self._minigrids_gdf["ID"] == site_id]
        if not row.empty:
            return row.geometry.values[0]
        else:
            print(f"Warning: Mini-grid site ID '{site_id}' not found.")
            return None
=======
            The Shapely Polygon geometry, or None if the id is not found.
        """
        ### YOUR IMPLEMENTATION HERE ###
        
        return None
>>>>>>> f18cbe83

    def nearest_mini_grids(self,
        pt: Point,
        k: int = 3
    ) -> List[Tuple[str, float]]:
        """
        Finds the k closest mini-grid sites to a given point.

        Args:
            pt: The Shapely Point for the query location.
            k: The number of nearest mini-grids to return.

        Returns:
            A list of tuples (site_id, distance_meters). Returns an empty list
            if no mini-grids are available or an error occurs.
        """
        if self._minigrids_gdf.empty:
             print("Warning: No mini-grid data loaded for nearest_mini_grids.")
             return []

        # Ensure minigrids GeoDataFrame is in a metric CRS for accurate distance calculation
        minigrids_metric = self._check_and_reproject_gdf(self._minigrids_gdf.copy(), self.target_metric_crs)

        # Ensure the query point is also in the same metric CRS
        point_metric, _ = self._prepare_geometry_for_crs(pt, self.target_metric_crs)


        try:
            minigrids_metric.loc[:, "distance"] = minigrids_metric.geometry.distance(point_metric)
            nearest = minigrids_metric.nsmallest(k, "distance")

            if nearest.empty:
                 return []

            if 'site_id' not in nearest.columns:
                 print("Warning: 'site_id' column not found for nearest mini-grids. Returning index.")
                 return list(zip(nearest.index.astype(str), nearest["distance"]))

            return list(zip(nearest["site_id"], nearest["distance"]))
        except Exception as e:
             print(f"Error finding nearest mini-grids: {e}")
             return []


    # -----------------------------------------------------------------------------
    # 5) Generic SQL‐backed primitive (PostGIS) - Uncomment if using
    # -----------------------------------------------------------------------------
    # def query_postgis(self, sql: str) -> gpd.GeoDataFrame:
    #     """
    #     Runs a raw SQL query against PostGIS and returns a GeoDataFrame.
    #
    #     Args:
    #         sql: The SQL query string.
    #
    #     Returns:
    #         A GeoDataFrame containing the query results.
    #     """
    #     if self._db_engine is None:
    #          print("Error: PostGIS database engine not initialized.")
    #          return gpd.GeoDataFrame()
    #     try:
    #         return gpd.read_postgis(sql, self._db_engine, geom_col="geom")
    #     except Exception as e:
    #          print(f"Error executing PostGIS query: {e}")
    #          return gpd.GeoDataFrame()

    # def avg_ndvi_postgis(self, region: Polygon) -> float:
    #     """
    #     Computes area‐weighted average NDVI via PostGIS SQL.
    #
    #     Args:
    #         region: The Shapely Polygon defining the area of interest.
    #
    #     Returns:
    #         The area-weighted average NDVI from PostGIS, or NaN if an error occurs.
    #     """
    #     if self._db_engine is None:
    #          print("Error: PostGIS database engine not initialized.")
    #          return float("nan")
    #     try:
    #         # Ensure region is in a suitable CRS for PostGIS (assuming 4326 for WKT)
    #         region_4326, _ = self._ensure_crs_for_calculation(region, "EPSG:4326")
    #         wkt = region_4326.wkt
    #         # Assuming your tile_stats table in PostGIS has columns ndvi_mean and geom (with SRID 4326)
    #         sql = f"""
    #         SELECT SUM(t.ndvi_mean * ST_Area(ST_Intersection(t.geom, ST_GeomFromText('{wkt}', 4326))))
    #                / SUM(ST_Area(ST_Intersection(t.geom, ST_GeomFromText('{wkt}', 4326))))
    #           AS avg_ndvi
    #         FROM tile_stats t
    #         WHERE ST_Intersects(t.geom, ST_GeomFromText('{wkt}', 4326));
    #         """
    #         df = self.query_postgis(sql)
    #         if not df.empty and 'avg_ndvi' in df.columns:
    #             return float(df["avg_ndvi"].iloc[0])
    #         else:
    #             print("Warning: PostGIS query returned no results or expected column for avg_ndvi_postgis.")
    #             return float("nan")
    #     except Exception as e:
    #          print(f"Error executing PostGIS average NDVI query: {e}")
    #          return float("nan")


    # -----------------------------------------------------------------------------
    # 6) Raster‐on‐the‐fly via Earth Engine - Uncomment if using
    # -----------------------------------------------------------------------------
    # def compute_ndvi_ee(self,
    #     region: base.BaseGeometry,
    #     year: int = 2024
    # ) -> float:
    #     """
    #     Computes area-weighted mean NDVI for region in GEE using Sentinel-2 SR.
    #
    #     Args:
    #         region: The Shapely Geometry defining the area of interest.
    #         year: The year for filtering Sentinel-2 imagery.
    #
    #     Returns:
    #         The computed mean NDVI from Earth Engine, or NaN if an error occurs.
    #     """
    #     if not ee.data.is_initialized():
    #          print("Error: Earth Engine not initialized. Please run ee.Authenticate() and ee.Initialize().")
    #          return float("nan")
    #
    #     try:
    #         # Convert Shapely to EE geometry. Ensure region is in a geographic CRS for GEE.
    #         region_geographic, _ = self._ensure_crs_for_calculation(region, self.target_geographic_crs)
    #
    #         # Handle different geometry types if necessary (Point, LineString, etc.)
    #         if isinstance(region_geographic, Polygon):
    #              ee_geom = ee.Geometry.Polygon(region_geographic.exterior.coords)
    #         elif isinstance(region_geographic, Point):
    #              ee_geom = ee.Geometry.Point(region_geographic.x, region_geographic.y)
    #         else:
    #              print(f"Error: Unsupported geometry type for GEE: {type(region_geographic)}")
    #              return float("nan")
    #
    #         coll = (ee.ImageCollection("COPERNICUS/S2_SR")
    #                 .filterBounds(ee_geom)
    #                 .filterDate(f"{year}-01-01", f"{year}-12-31")
    #                 .filter(ee.Filter.lt("CLOUDY_PIXEL_PERCENTAGE", 20)))
    #
    #         if coll.size().getInfo() == 0:
    #              print(f"Warning: No Sentinel-2 imagery found for the region in {year}.")
    #              return float("nan")
    #
    #         ndvi = coll.map(lambda img: img.normalizedDifference(["B8","B4"]).rename("NDVI")).median()
    #
    #         # Check if ndvi image is valid before reducing
    #         try:
    #              info = ndvi.getInfo()
    #              if info is None:
    #                   print("Error: Could not get info for NDVI image collection in GEE.")
    #                   return float("nan")
    #         except Exception as info_e:
    #              print(f"Error getting NDVI image info from GEE: {info_e}")
    #              return float("nan")
    #
    #         stat = ndvi.reduceRegion(
    #             reducer=ee.Reducer.mean(),
    #             geometry=ee_geom,
    #             scale=30, # Sentinel-2 resolution
    #             bestEffort=True, # Use bestEffort for potentially large regions
    #             maxPixels=1e9 # Increase maxPixels if needed
    #         ).get("NDVI")
    #
    #         stat_value = stat.getInfo()
    #         return float(stat_value)
    #     except Exception as e:
    #          print(f"Error computing NDVI in Earth Engine: {e}")
    #          return float("nan")


    # -----------------------------------------------------------------------------
    # 7) Buffer & intersect utility
    # -----------------------------------------------------------------------------
    def buffer_geometry(self,
        geom: base.BaseGeometry,
        radius_m: float
    ) -> base.BaseGeometry:
        """
        Buffers a Shapely geometry by radius_m meters.

        Args:
            geom: The Shapely Geometry to buffer.
            radius_m: The buffer distance in meters.

        Returns:
            The buffered Shapely Geometry.
        """
        # To buffer in meters, the geometry needs to be in a metric CRS.
        # Assuming input geodataframes were loaded with appropriate CRS.
        # It's best practice to reproject if the input geometry is in geographic CRS (like 4326).

        # Check the CRS of the input geometry. If it's geographic, reproject.
        # This requires the input geometry to have a CRS attribute.
        # Shapely geometries don't inherently have CRS. GeoPandas GeoSeries/GeoDataFrame do.
        # If the input `geom` is a direct Shapely object without a CRS, you need context.
        # A safer approach is to assume the input is from one of the loaded geodataframes
        # which are handled during initialization.

        # For demonstration, let's assume the input geometry is associated with a CRS.
        # If not, you might need to pass the source GeoDataFrame's CRS or assume one.
        # This is a simplification for the example.

        original_crs = None
        if hasattr(geom, 'crs') and geom.crs is not None:
             original_crs = geom.crs
        elif hasattr(geom, 'index') and isinstance(geom.index, gpd.GeoSeries): # Check if it's a GeoSeries
             original_crs = geom.index.crs
        # Add other checks for how the geometry is represented and if it has CRS info

        geom_to_buffer = geom

        # If in geographic CRS (like WGS84), reproject to a suitable metric CRS (like UTM)
        # Need to know the appropriate UTM zone for the AOI (Lamwo, Uganda is around 36N)
        geographic_crs_codes = [4326] # WGS84


        if original_crs and original_crs.to_epsg() in geographic_crs_codes:
             print(f"Reprojecting geometry from {original_crs} to {self.target_metric_crs} for buffering.")
             # Create a temporary GeoSeries to reproject the Shapely geometry
             temp_gs = gpd.GeoSeries([geom], crs=original_crs).to_crs(self.target_metric_crs)
             geom_to_buffer = temp_gs.iloc[0]
             buffered_geom = geom_to_buffer.buffer(radius_m)
             # Optional: Reproject back to the original CRS if needed
             # buffered_geom = gpd.GeoSeries([buffered_geom], crs=self.target_metric_crs).to_crs(original_crs).iloc[0]
             return buffered_geom
        else:
             # Assume the geometry is already in a suitable metric CRS
             # Or if no CRS info, perform buffer directly (less accurate)
             print("Warning: Input geometry for buffering has no or non-geographic CRS. Buffering directly (accuracy depends on input CRS).")
             return geom_to_buffer.buffer(radius_m)


    # -----------------------------------------------------------------------------
    # 8) Visualization Primitive (for verification/output)
    # -----------------------------------------------------------------------------
    def visualize_layers(self,
                         center_point: Optional[Point] = None,
                         zoom_start: int = 12,
                         show_buildings: bool = False,
                         show_minigrids: bool = True,
                         show_tiles: bool = False,
                         show_tile_stats: bool = False # Option to style tiles based on stats
                        ) -> folium.Map:
        """
        Visualizes selected layers on a Folium map.

        Args:
            center_point: A Shapely Point to center the map. If None, uses the centroid of the first tile.
            zoom_start: The initial zoom level of the map.
            show_buildings: Whether to add the buildings layer. (Can be slow for many features).
            show_minigrids: Whether to add the mini-grids layer.
            show_tiles: Whether to add the plain tiles layer.
            show_tile_stats: Whether to add the tile stats layer (styled by NDVI).

        Returns:
            A Folium Map object.
        """
        map_center = [0, 0] # Default center

        if center_point is None:
            if not self._plain_tiles_gdf.empty:
                # Ensure the centroid calculation handles CRS
                try:
                    # Reproject to a suitable geographic CRS for Folium
                    tiles_for_centroid = self._check_and_reproject_gdf(self._plain_tiles_gdf.copy(), self.target_geographic_crs)
                    calculated_center = tiles_for_centroid.geometry.centroid.iloc[0]
                    map_center = [calculated_center.y, calculated_center.x]
                except Exception as e:
                    print(f"Warning: Could not calculate map center from plain tiles: {e}. Using default center.")
            else:
                 print("Warning: Plain tiles data is empty. Cannot calculate map center. Using default center.")
                 map_center = [0, 0] # Use a global default if no data

        else:
            # Ensure the input center point is in a geographic CRS for Folium
            try:
                center_point_geographic, _ = self._prepare_geometry_for_crs(center_point, self.target_geographic_crs)
                map_center = [center_point_geographic.y, center_point_geographic.x]
            except Exception as e:
                print(f"Warning: Could not use provided center point due to CRS issues: {e}. Using default center.")
                map_center = [0, 0]


        # Create a base Folium map
        m = folium.Map(location=map_center, zoom_start=zoom_start)

        # Add layers based on parameters
        if show_tiles and not self._plain_tiles_gdf.empty:
            try:
                # Reproject to geographic CRS for Folium
                tiles_for_vis = self._check_and_reproject_gdf(self._plain_tiles_gdf.copy(), self.target_geographic_crs)
                folium.GeoJson(
                    tiles_for_vis.to_json(),
                    name='Plain Tiles',
                    style_function=lambda feature: {'fillColor': 'none', 'color': 'gray', 'weight': 1}
                ).add_to(m)
            except Exception as e:
                print(f"Error adding plain tiles to map: {e}")


        if show_minigrids and not self._minigrids_gdf.empty:
            try:
                # Reproject to geographic CRS for Folium
                minigrids_for_vis = self._check_and_reproject_gdf(self._minigrids_gdf.copy(), self.target_geographic_crs)
                folium.GeoJson(
                    minigrids_for_vis.to_json(),
                    name='Mini Grids',
                    marker=folium.CircleMarker(radius=5, fill=True, fill_color='red', color='red')
                ).add_to(m)
            except Exception as e:
                 print(f"Error adding mini grids to map: {e}")


        if show_buildings and not self._buildings_gdf.empty:
            # Note: Adding a large number of complex polygons can make the map slow.
            # Consider adding a subset or focusing on buildings within a smaller area if needed.
            try:
                # Reproject to geographic CRS for Folium
                buildings_for_vis = self._check_and_reproject_gdf(self._buildings_gdf.copy(), self.target_geographic_crs)
                # Limit the number of buildings for performance if necessary
                # buildings_for_vis = buildings_for_vis.head(1000)
                folium.GeoJson(
                    buildings_for_vis.to_json(),
                    name='Buildings',
                    style_function=lambda feature: {
                        'fillColor': 'blue',
                        'color': 'blue',
                        'weight': 1,
                        'fillOpacity': 0.2
                    }
                ).add_to(m)
            except Exception as e:
                print(f"Error adding buildings to map: {e}")


        if show_tile_stats and not self._joined_tiles_gdf.empty and 'ndvi_mean' in self._joined_tiles_gdf.columns:
             try:
                 # Reproject to geographic CRS for Folium
                 tiles_stats_for_vis = self._check_and_reproject_gdf(self._joined_tiles_gdf.copy(), self.target_geographic_crs)
                 folium.GeoJson(
                     tiles_stats_for_vis.to_json(),
                     name='Tile Stats (NDVI)',
                     style_function=lambda feature: {
                         'fillColor': 'green' if feature['properties'].get('ndvi_mean', 0) > 0.4 else 'orange',
                         'color': 'green' if feature['properties'].get('ndvi_mean', 0) > 0.4 else 'orange',
                         'weight': 1,
                         'fillOpacity': 0.5
                     },
                     tooltip=folium.features.GeoJsonTooltip(fields=['ndvi_mean'], aliases=['NDVI Mean:'])
                 ).add_to(m)
             except Exception as e:
                  print(f"Error adding tile stats to map: {e}")
        elif show_tile_stats:
             print("Warning: Cannot show tile stats. Joined tiles data is empty or missing 'ndvi_mean' column.")


        # Add layer control to switch layers on/off
        folium.LayerControl().add_to(m)

        # Display the map (this works automatically in a Colab cell)
        # display(m) # Uncomment this line if you need to explicitly display

        return m # Return the map object
<|MERGE_RESOLUTION|>--- conflicted
+++ resolved
@@ -858,32 +858,11 @@
             region: The Shapely Polygon or Point defining the area of interest.
 
         Returns:
-<<<<<<< HEAD
-            The Shapely Polygon geometry, or None if the site_id is not found.
-        """
-        if self._minigrids_gdf.empty or 'ID' not in self._minigrids_gdf.columns:
-            print("Error: Mini-grid data is empty or missing 'ID' column for get_site_geometry.")
-            return None
-        # Convert site_id to match the column's dtype if necessary
-        try:
-            if self._minigrids_gdf['ID'].dtype in ['int64', 'int32', 'int']:
-                site_id = int(site_id)
-        except ValueError:
-            print(f"Error: Could not convert site_id '{site_id}' to integer.")
-            return None
-        row = self._minigrids_gdf[self._minigrids_gdf["ID"] == site_id]
-        if not row.empty:
-            return row.geometry.values[0]
-        else:
-            print(f"Warning: Mini-grid site ID '{site_id}' not found.")
-            return None
-=======
             The Shapely Polygon geometry, or None if the id is not found.
         """
         ### YOUR IMPLEMENTATION HERE ###
         
         return None
->>>>>>> f18cbe83
 
     def nearest_mini_grids(self,
         pt: Point,
